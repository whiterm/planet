package main

import (
	"bytes"
	"encoding/json"
	"os"

	"github.com/gravitational/planet/Godeps/_workspace/src/github.com/docker/docker/pkg/term"
	"github.com/gravitational/planet/Godeps/_workspace/src/github.com/gravitational/log"
	"github.com/gravitational/planet/Godeps/_workspace/src/github.com/gravitational/trace"
	"github.com/gravitational/planet/lib/box"
	"github.com/gravitational/planet/lib/monitoring"
)

func enterConsole(rootfs, cmd, user string, tty bool, args []string) (err error) {
<<<<<<< HEAD
	cmdOut := &commandOutput{w: os.Stdout}

	cfg := &box.ProcessConfig{
=======
	cfg := box.ProcessConfig{
>>>>>>> d4d3a359
		In:   os.Stdin,
		Out:  os.Stdout,
		Args: append([]string{cmd}, args...),
	}

	if tty {
		s, err := term.GetWinsize(os.Stdin.Fd())
		if err != nil {
			return trace.Wrap(err)
		}
		cfg.TTY = &box.TTY{H: int(s.Height), W: int(s.Width)}
	}

	err = enter(rootfs, cfg)
	return err
}

// enter initiates the process in the namespaces of the container
// managed by the planet master process and mantains websocket connection
// to proxy input and output
func enter(rootfs string, cfg *box.ProcessConfig) error {
	log.Infof("enter: %v %#v", rootfs, cfg)
	if cfg.TTY != nil {
		oldState, err := term.SetRawTerminal(os.Stdin.Fd())
		if err != nil {
			return err
		}
		defer term.RestoreTerminal(os.Stdin.Fd(), oldState)
	}
	// tell bash to use environment we've created
	cfg.Env.Upsert("ENV", ContainerEnvironmentFile)
	cfg.Env.Upsert("BASH_ENV", ContainerEnvironmentFile)
	s, err := box.Connect(rootfs)
	if err != nil {
		return err
	}

	return s.Enter(*cfg)
}

// stop interacts with systemctl's halt feature
func stop(path string) error {
	log.Infof("stop: %v", path)
	cfg := &box.ProcessConfig{
		User: "root",
		Args: []string{"/bin/systemctl", "halt"},
		In:   os.Stdin,
		Out:  os.Stdout,
	}

	return enter(path, cfg)
}

// status checks status of the running planet cluster and outputs results as
// JSON to stdout.
func status(rootfs string) (err error) {
	log.Infof("checking status in %s", rootfs)

	var statusCmd = []string{"/usr/bin/planet", "--from-container", "status"}
	var data []byte

	data, err = enterCommand(rootfs, statusCmd)
	if data != nil {
		if _, errWrite := os.Stdout.Write(data); errWrite != nil {
			return trace.Wrap(errWrite, "failed to output status")
		}
	}
	return err
}

// containerStatus reports the current cluster status.
// It assumes the context of the planet container.
func containerStatus() (ok bool, err error) {
	systemStatus, err := monitoring.Status()
	if err != nil {
		return false, trace.Wrap(err, "failed to check system status")
	}
	ok = systemStatus.Status == monitoring.SystemStatusRunning

	data, err := json.Marshal(systemStatus)
	if err != nil {
		return ok, trace.Wrap(err, "failed to unmarshal status data")
	}
	if _, err = os.Stdout.Write(data); err != nil {
		return ok, trace.Wrap(err, "failed to output status")
	}

	return ok, nil
}

// enterCommand is a helper function that runs a command as a root
// in the namespace of planet's container. It returns error
// if command failed, or command standard output otherwise
func enterCommand(rootfs string, args []string) ([]byte, error) {
	buf := &bytes.Buffer{}
<<<<<<< HEAD
	cmdOut := &commandOutput{w: buf}
	cfg := &box.ProcessConfig{
=======
	cfg := box.ProcessConfig{
>>>>>>> d4d3a359
		User: "root",
		Args: args,
		In:   os.Stdin,
		Out:  buf,
	}
	err := enter(rootfs, cfg)
	return buf.Bytes(), trace.Wrap(err)
}<|MERGE_RESOLUTION|>--- conflicted
+++ resolved
@@ -13,13 +13,7 @@
 )
 
 func enterConsole(rootfs, cmd, user string, tty bool, args []string) (err error) {
-<<<<<<< HEAD
-	cmdOut := &commandOutput{w: os.Stdout}
-
 	cfg := &box.ProcessConfig{
-=======
-	cfg := box.ProcessConfig{
->>>>>>> d4d3a359
 		In:   os.Stdin,
 		Out:  os.Stdout,
 		Args: append([]string{cmd}, args...),
@@ -115,12 +109,7 @@
 // if command failed, or command standard output otherwise
 func enterCommand(rootfs string, args []string) ([]byte, error) {
 	buf := &bytes.Buffer{}
-<<<<<<< HEAD
-	cmdOut := &commandOutput{w: buf}
 	cfg := &box.ProcessConfig{
-=======
-	cfg := box.ProcessConfig{
->>>>>>> d4d3a359
 		User: "root",
 		Args: args,
 		In:   os.Stdin,
